--- conflicted
+++ resolved
@@ -6,40 +6,13 @@
 
 class FrozenTests(unittest.TestCase):
     def test_frozen(self):
-<<<<<<< HEAD
-        try:
-            import __hello__
-        except ImportError as x:
-            self.fail("import __hello__ failed:" + str(x))
-        self.assertEqual(__hello__.initialized, True)
-        self.assertEqual(len(dir(__hello__)), 7, dir(__hello__))
-
-        try:
-            import __phello__
-        except ImportError as x:
-            self.fail("import __phello__ failed:" + str(x))
-        self.assertEqual(__phello__.initialized, True)
-        if not "__phello__.spam" in sys.modules:
-            self.assertEqual(len(dir(__phello__)), 8, dir(__phello__))
-        else:
-            self.assertEqual(len(dir(__phello__)), 9, dir(__phello__))
-        self.assertEqual(__phello__.__path__, [__phello__.__name__])
-
-        try:
-            import __phello__.spam
-        except ImportError as x:
-            self.fail("import __phello__.spam failed:" + str(x))
-        self.assertEqual(__phello__.spam.initialized, True)
-        self.assertEqual(len(dir(__phello__.spam)), 7)
-        self.assertEqual(len(dir(__phello__)), 9)
-=======
         with captured_stdout() as stdout:
             try:
                 import __hello__
             except ImportError as x:
                 self.fail("import __hello__ failed:" + str(x))
             self.assertEqual(__hello__.initialized, True)
-            self.assertEqual(len(dir(__hello__)), 6, dir(__hello__))
+            self.assertEqual(len(dir(__hello__)), 7, dir(__hello__))
             self.assertEqual(stdout.getvalue(), 'Hello world!\n')
 
         with captured_stdout() as stdout:
@@ -49,9 +22,9 @@
                 self.fail("import __phello__ failed:" + str(x))
             self.assertEqual(__phello__.initialized, True)
             if not "__phello__.spam" in sys.modules:
-                self.assertEqual(len(dir(__phello__)), 7, dir(__phello__))
+                self.assertEqual(len(dir(__phello__)), 8, dir(__phello__))
             else:
-                self.assertEqual(len(dir(__phello__)), 8, dir(__phello__))
+                self.assertEqual(len(dir(__phello__)), 9, dir(__phello__))
             self.assertEqual(__phello__.__path__, [__phello__.__name__])
             self.assertEqual(stdout.getvalue(), 'Hello world!\n')
 
@@ -61,10 +34,9 @@
             except ImportError as x:
                 self.fail("import __phello__.spam failed:" + str(x))
             self.assertEqual(__phello__.spam.initialized, True)
-            self.assertEqual(len(dir(__phello__.spam)), 6)
-            self.assertEqual(len(dir(__phello__)), 8)
+            self.assertEqual(len(dir(__phello__.spam)), 7)
+            self.assertEqual(len(dir(__phello__)), 9)
             self.assertEqual(stdout.getvalue(), 'Hello world!\n')
->>>>>>> c77b9311
 
         try:
             import __phello__.foo
