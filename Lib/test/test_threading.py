--- conflicted
+++ resolved
@@ -451,12 +451,8 @@
     # #12316 and #11870), and fork() from a worker thread is known to trigger
     # problems with some operating systems (issue #3863): skip problematic tests
     # on platforms known to behave badly.
-<<<<<<< HEAD
-    platforms_to_skip = ('freebsd4', 'freebsd5', 'freebsd6', 'netbsd5')
-=======
     platforms_to_skip = ('freebsd4', 'freebsd5', 'freebsd6', 'netbsd5',
-                         'os2emx', 'hp-ux11')
->>>>>>> fc4aa76d
+                         'hp-ux11')
 
     def _run_and_join(self, script):
         script = """if 1:
