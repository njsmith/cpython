"""Supporting definitions for the Python regression tests."""

if __name__ != 'test.test_support':
    raise ImportError('test_support must be imported from the test package')

import contextlib
import errno
import functools
import gc
import socket
import sys
import os
import platform
import shutil
import warnings
import unittest
import importlib
import UserDict
import re
import time
try:
    import thread
except ImportError:
    thread = None

__all__ = ["Error", "TestFailed", "ResourceDenied", "import_module",
           "verbose", "use_resources", "max_memuse", "record_original_stdout",
           "get_original_stdout", "unload", "unlink", "rmtree", "forget",
           "is_resource_enabled", "requires", "find_unused_port", "bind_port",
           "fcmp", "have_unicode", "is_jython", "TESTFN", "HOST", "FUZZ",
           "SAVEDCWD", "temp_cwd", "findfile", "sortdict", "check_syntax_error",
           "open_urlresource", "check_warnings", "check_py3k_warnings",
           "CleanImport", "EnvironmentVarGuard", "captured_output",
           "captured_stdout", "TransientResource", "transient_internet",
           "run_with_locale", "set_memlimit", "bigmemtest", "bigaddrspacetest",
           "BasicTestRunner", "run_unittest", "run_doctest", "threading_setup",
<<<<<<< HEAD
           "threading_cleanup", "reap_children", "cpython_only",
           "check_impl_detail", "get_attribute", "py3k_bytes",
           "import_fresh_module"]

=======
           "threading_cleanup", "reap_children", "strip_python_stderr"]
>>>>>>> b19fb246

class Error(Exception):
    """Base class for regression test exceptions."""

class TestFailed(Error):
    """Test failed."""

class ResourceDenied(unittest.SkipTest):
    """Test skipped because it requested a disallowed resource.

    This is raised when a test calls requires() for a resource that
    has not been enabled.  It is used to distinguish between expected
    and unexpected skips.
    """

@contextlib.contextmanager
def _ignore_deprecated_imports(ignore=True):
    """Context manager to suppress package and module deprecation
    warnings when importing them.

    If ignore is False, this context manager has no effect."""
    if ignore:
        with warnings.catch_warnings():
            warnings.filterwarnings("ignore", ".+ (module|package)",
                                    DeprecationWarning)
            yield
    else:
        yield


def import_module(name, deprecated=False):
    """Import and return the module to be tested, raising SkipTest if
    it is not available.

    If deprecated is True, any module or package deprecation messages
    will be suppressed."""
    with _ignore_deprecated_imports(deprecated):
        try:
            return importlib.import_module(name)
        except ImportError, msg:
            raise unittest.SkipTest(str(msg))


def _save_and_remove_module(name, orig_modules):
    """Helper function to save and remove a module from sys.modules

       Raise ImportError if the module can't be imported."""
    # try to import the module and raise an error if it can't be imported
    if name not in sys.modules:
        __import__(name)
        del sys.modules[name]
    for modname in list(sys.modules):
        if modname == name or modname.startswith(name + '.'):
            orig_modules[modname] = sys.modules[modname]
            del sys.modules[modname]

def _save_and_block_module(name, orig_modules):
    """Helper function to save and block a module in sys.modules

       Return True if the module was in sys.modules, False otherwise."""
    saved = True
    try:
        orig_modules[name] = sys.modules[name]
    except KeyError:
        saved = False
    sys.modules[name] = None
    return saved


def import_fresh_module(name, fresh=(), blocked=(), deprecated=False):
    """Imports and returns a module, deliberately bypassing the sys.modules cache
    and importing a fresh copy of the module. Once the import is complete,
    the sys.modules cache is restored to its original state.

    Modules named in fresh are also imported anew if needed by the import.
    If one of these modules can't be imported, None is returned.

    Importing of modules named in blocked is prevented while the fresh import
    takes place.

    If deprecated is True, any module or package deprecation messages
    will be suppressed."""
    # NOTE: test_heapq, test_json, and test_warnings include extra sanity
    # checks to make sure that this utility function is working as expected
    with _ignore_deprecated_imports(deprecated):
        # Keep track of modules saved for later restoration as well
        # as those which just need a blocking entry removed
        orig_modules = {}
        names_to_remove = []
        _save_and_remove_module(name, orig_modules)
        try:
            for fresh_name in fresh:
                _save_and_remove_module(fresh_name, orig_modules)
            for blocked_name in blocked:
                if not _save_and_block_module(blocked_name, orig_modules):
                    names_to_remove.append(blocked_name)
            fresh_module = importlib.import_module(name)
        except ImportError:
            fresh_module = None
        finally:
            for orig_name, module in orig_modules.items():
                sys.modules[orig_name] = module
            for name_to_remove in names_to_remove:
                del sys.modules[name_to_remove]
        return fresh_module


def get_attribute(obj, name):
    """Get an attribute, raising SkipTest if AttributeError is raised."""
    try:
        attribute = getattr(obj, name)
    except AttributeError:
        raise unittest.SkipTest("module %s has no attribute %s" % (
            obj.__name__, name))
    else:
        return attribute


verbose = 1              # Flag set to 0 by regrtest.py
use_resources = None     # Flag set to [] by regrtest.py
max_memuse = 0           # Disable bigmem tests (they will still be run with
                         # small sizes, to make sure they work.)
real_max_memuse = 0

# _original_stdout is meant to hold stdout at the time regrtest began.
# This may be "the real" stdout, or IDLE's emulation of stdout, or whatever.
# The point is to have some flavor of stdout the user can actually see.
_original_stdout = None
def record_original_stdout(stdout):
    global _original_stdout
    _original_stdout = stdout

def get_original_stdout():
    return _original_stdout or sys.stdout

def unload(name):
    try:
        del sys.modules[name]
    except KeyError:
        pass

def unlink(filename):
    try:
        os.unlink(filename)
    except OSError:
        pass

def rmtree(path):
    try:
        shutil.rmtree(path)
    except OSError, e:
        # Unix returns ENOENT, Windows returns ESRCH.
        if e.errno not in (errno.ENOENT, errno.ESRCH):
            raise

def forget(modname):
    '''"Forget" a module was ever imported by removing it from sys.modules and
    deleting any .pyc and .pyo files.'''
    unload(modname)
    for dirname in sys.path:
        unlink(os.path.join(dirname, modname + os.extsep + 'pyc'))
        # Deleting the .pyo file cannot be within the 'try' for the .pyc since
        # the chance exists that there is no .pyc (and thus the 'try' statement
        # is exited) but there is a .pyo file.
        unlink(os.path.join(dirname, modname + os.extsep + 'pyo'))

def is_resource_enabled(resource):
    """Test whether a resource is enabled.  Known resources are set by
    regrtest.py."""
    return use_resources is not None and resource in use_resources

def requires(resource, msg=None):
    """Raise ResourceDenied if the specified resource is not available.

    If the caller's module is __main__ then automatically return True.  The
    possibility of False being returned occurs when regrtest.py is executing."""
    # see if the caller's module is __main__ - if so, treat as if
    # the resource was set
    if sys._getframe(1).f_globals.get("__name__") == "__main__":
        return
    if not is_resource_enabled(resource):
        if msg is None:
            msg = "Use of the `%s' resource not enabled" % resource
        raise ResourceDenied(msg)

HOST = 'localhost'

def find_unused_port(family=socket.AF_INET, socktype=socket.SOCK_STREAM):
    """Returns an unused port that should be suitable for binding.  This is
    achieved by creating a temporary socket with the same family and type as
    the 'sock' parameter (default is AF_INET, SOCK_STREAM), and binding it to
    the specified host address (defaults to 0.0.0.0) with the port set to 0,
    eliciting an unused ephemeral port from the OS.  The temporary socket is
    then closed and deleted, and the ephemeral port is returned.

    Either this method or bind_port() should be used for any tests where a
    server socket needs to be bound to a particular port for the duration of
    the test.  Which one to use depends on whether the calling code is creating
    a python socket, or if an unused port needs to be provided in a constructor
    or passed to an external program (i.e. the -accept argument to openssl's
    s_server mode).  Always prefer bind_port() over find_unused_port() where
    possible.  Hard coded ports should *NEVER* be used.  As soon as a server
    socket is bound to a hard coded port, the ability to run multiple instances
    of the test simultaneously on the same host is compromised, which makes the
    test a ticking time bomb in a buildbot environment. On Unix buildbots, this
    may simply manifest as a failed test, which can be recovered from without
    intervention in most cases, but on Windows, the entire python process can
    completely and utterly wedge, requiring someone to log in to the buildbot
    and manually kill the affected process.

    (This is easy to reproduce on Windows, unfortunately, and can be traced to
    the SO_REUSEADDR socket option having different semantics on Windows versus
    Unix/Linux.  On Unix, you can't have two AF_INET SOCK_STREAM sockets bind,
    listen and then accept connections on identical host/ports.  An EADDRINUSE
    socket.error will be raised at some point (depending on the platform and
    the order bind and listen were called on each socket).

    However, on Windows, if SO_REUSEADDR is set on the sockets, no EADDRINUSE
    will ever be raised when attempting to bind two identical host/ports. When
    accept() is called on each socket, the second caller's process will steal
    the port from the first caller, leaving them both in an awkwardly wedged
    state where they'll no longer respond to any signals or graceful kills, and
    must be forcibly killed via OpenProcess()/TerminateProcess().

    The solution on Windows is to use the SO_EXCLUSIVEADDRUSE socket option
    instead of SO_REUSEADDR, which effectively affords the same semantics as
    SO_REUSEADDR on Unix.  Given the propensity of Unix developers in the Open
    Source world compared to Windows ones, this is a common mistake.  A quick
    look over OpenSSL's 0.9.8g source shows that they use SO_REUSEADDR when
    openssl.exe is called with the 's_server' option, for example. See
    http://bugs.python.org/issue2550 for more info.  The following site also
    has a very thorough description about the implications of both REUSEADDR
    and EXCLUSIVEADDRUSE on Windows:
    http://msdn2.microsoft.com/en-us/library/ms740621(VS.85).aspx)

    XXX: although this approach is a vast improvement on previous attempts to
    elicit unused ports, it rests heavily on the assumption that the ephemeral
    port returned to us by the OS won't immediately be dished back out to some
    other process when we close and delete our temporary socket but before our
    calling code has a chance to bind the returned port.  We can deal with this
    issue if/when we come across it."""
    tempsock = socket.socket(family, socktype)
    port = bind_port(tempsock)
    tempsock.close()
    del tempsock
    return port

def bind_port(sock, host=HOST):
    """Bind the socket to a free port and return the port number.  Relies on
    ephemeral ports in order to ensure we are using an unbound port.  This is
    important as many tests may be running simultaneously, especially in a
    buildbot environment.  This method raises an exception if the sock.family
    is AF_INET and sock.type is SOCK_STREAM, *and* the socket has SO_REUSEADDR
    or SO_REUSEPORT set on it.  Tests should *never* set these socket options
    for TCP/IP sockets.  The only case for setting these options is testing
    multicasting via multiple UDP sockets.

    Additionally, if the SO_EXCLUSIVEADDRUSE socket option is available (i.e.
    on Windows), it will be set on the socket.  This will prevent anyone else
    from bind()'ing to our host/port for the duration of the test.
    """
    if sock.family == socket.AF_INET and sock.type == socket.SOCK_STREAM:
        if hasattr(socket, 'SO_REUSEADDR'):
            if sock.getsockopt(socket.SOL_SOCKET, socket.SO_REUSEADDR) == 1:
                raise TestFailed("tests should never set the SO_REUSEADDR "   \
                                 "socket option on TCP/IP sockets!")
        if hasattr(socket, 'SO_REUSEPORT'):
            if sock.getsockopt(socket.SOL_SOCKET, socket.SO_REUSEPORT) == 1:
                raise TestFailed("tests should never set the SO_REUSEPORT "   \
                                 "socket option on TCP/IP sockets!")
        if hasattr(socket, 'SO_EXCLUSIVEADDRUSE'):
            sock.setsockopt(socket.SOL_SOCKET, socket.SO_EXCLUSIVEADDRUSE, 1)

    sock.bind((host, 0))
    port = sock.getsockname()[1]
    return port

FUZZ = 1e-6

def fcmp(x, y): # fuzzy comparison function
    if isinstance(x, float) or isinstance(y, float):
        try:
            fuzz = (abs(x) + abs(y)) * FUZZ
            if abs(x-y) <= fuzz:
                return 0
        except:
            pass
    elif type(x) == type(y) and isinstance(x, (tuple, list)):
        for i in range(min(len(x), len(y))):
            outcome = fcmp(x[i], y[i])
            if outcome != 0:
                return outcome
        return (len(x) > len(y)) - (len(x) < len(y))
    return (x > y) - (x < y)

try:
    unicode
    have_unicode = True
except NameError:
    have_unicode = False

is_jython = sys.platform.startswith('java')

# Filename used for testing
if os.name == 'java':
    # Jython disallows @ in module names
    TESTFN = '$test'
elif os.name == 'riscos':
    TESTFN = 'testfile'
else:
    TESTFN = '@test'
    # Unicode name only used if TEST_FN_ENCODING exists for the platform.
    if have_unicode:
        # Assuming sys.getfilesystemencoding()!=sys.getdefaultencoding()
        # TESTFN_UNICODE is a filename that can be encoded using the
        # file system encoding, but *not* with the default (ascii) encoding
        if isinstance('', unicode):
            # python -U
            # XXX perhaps unicode() should accept Unicode strings?
            TESTFN_UNICODE = "@test-\xe0\xf2"
        else:
            # 2 latin characters.
            TESTFN_UNICODE = unicode("@test-\xe0\xf2", "latin-1")
        TESTFN_ENCODING = sys.getfilesystemencoding()
        # TESTFN_UNENCODABLE is a filename that should *not* be
        # able to be encoded by *either* the default or filesystem encoding.
        # This test really only makes sense on Windows NT platforms
        # which have special Unicode support in posixmodule.
        if (not hasattr(sys, "getwindowsversion") or
                sys.getwindowsversion()[3] < 2): #  0=win32s or 1=9x/ME
            TESTFN_UNENCODABLE = None
        else:
            # Japanese characters (I think - from bug 846133)
            TESTFN_UNENCODABLE = eval('u"@test-\u5171\u6709\u3055\u308c\u308b"')
            try:
                # XXX - Note - should be using TESTFN_ENCODING here - but for
                # Windows, "mbcs" currently always operates as if in
                # errors=ignore' mode - hence we get '?' characters rather than
                # the exception.  'Latin1' operates as we expect - ie, fails.
                # See [ 850997 ] mbcs encoding ignores errors
                TESTFN_UNENCODABLE.encode("Latin1")
            except UnicodeEncodeError:
                pass
            else:
                print \
                'WARNING: The filename %r CAN be encoded by the filesystem.  ' \
                'Unicode filename tests may not be effective' \
                % TESTFN_UNENCODABLE


# Disambiguate TESTFN for parallel testing, while letting it remain a valid
# module name.
TESTFN = "{}_{}_tmp".format(TESTFN, os.getpid())

# Save the initial cwd
SAVEDCWD = os.getcwd()

@contextlib.contextmanager
def temp_cwd(name='tempcwd', quiet=False):
    """
    Context manager that creates a temporary directory and set it as CWD.

    The new CWD is created in the current directory and it's named *name*.
    If *quiet* is False (default) and it's not possible to create or change
    the CWD, an error is raised.  If it's True, only a warning is raised
    and the original CWD is used.
    """
    if isinstance(name, unicode):
        try:
            name = name.encode(sys.getfilesystemencoding() or 'ascii')
        except UnicodeEncodeError:
            if not quiet:
                raise unittest.SkipTest('unable to encode the cwd name with '
                                        'the filesystem encoding.')
    saved_dir = os.getcwd()
    is_temporary = False
    try:
        os.mkdir(name)
        os.chdir(name)
        is_temporary = True
    except OSError:
        if not quiet:
            raise
        warnings.warn('tests may fail, unable to change the CWD to ' + name,
                      RuntimeWarning, stacklevel=3)
    try:
        yield os.getcwd()
    finally:
        os.chdir(saved_dir)
        if is_temporary:
            rmtree(name)


def findfile(file, here=__file__, subdir=None):
    """Try to find a file on sys.path and the working directory.  If it is not
    found the argument passed to the function is returned (this does not
    necessarily signal failure; could still be the legitimate path)."""
    if os.path.isabs(file):
        return file
    if subdir is not None:
        file = os.path.join(subdir, file)
    path = sys.path
    path = [os.path.dirname(here)] + path
    for dn in path:
        fn = os.path.join(dn, file)
        if os.path.exists(fn): return fn
    return file

def sortdict(dict):
    "Like repr(dict), but in sorted order."
    items = dict.items()
    items.sort()
    reprpairs = ["%r: %r" % pair for pair in items]
    withcommas = ", ".join(reprpairs)
    return "{%s}" % withcommas

def make_bad_fd():
    """
    Create an invalid file descriptor by opening and closing a file and return
    its fd.
    """
    file = open(TESTFN, "wb")
    try:
        return file.fileno()
    finally:
        file.close()
        unlink(TESTFN)

def check_syntax_error(testcase, statement):
    testcase.assertRaises(SyntaxError, compile, statement,
                          '<test string>', 'exec')

def open_urlresource(url, check=None):
    import urlparse, urllib2

    filename = urlparse.urlparse(url)[2].split('/')[-1] # '/': it's URL!

    fn = os.path.join(os.path.dirname(__file__), "data", filename)

    def check_valid_file(fn):
        f = open(fn)
        if check is None:
            return f
        elif check(f):
            f.seek(0)
            return f
        f.close()

    if os.path.exists(fn):
        f = check_valid_file(fn)
        if f is not None:
            return f
        unlink(fn)

    # Verify the requirement before downloading the file
    requires('urlfetch')

    print >> get_original_stdout(), '\tfetching %s ...' % url
    f = urllib2.urlopen(url, timeout=15)
    try:
        with open(fn, "wb") as out:
            s = f.read()
            while s:
                out.write(s)
                s = f.read()
    finally:
        f.close()

    f = check_valid_file(fn)
    if f is not None:
        return f
    raise TestFailed('invalid resource "%s"' % fn)


class WarningsRecorder(object):
    """Convenience wrapper for the warnings list returned on
       entry to the warnings.catch_warnings() context manager.
    """
    def __init__(self, warnings_list):
        self._warnings = warnings_list
        self._last = 0

    def __getattr__(self, attr):
        if len(self._warnings) > self._last:
            return getattr(self._warnings[-1], attr)
        elif attr in warnings.WarningMessage._WARNING_DETAILS:
            return None
        raise AttributeError("%r has no attribute %r" % (self, attr))

    @property
    def warnings(self):
        return self._warnings[self._last:]

    def reset(self):
        self._last = len(self._warnings)


def _filterwarnings(filters, quiet=False):
    """Catch the warnings, then check if all the expected
    warnings have been raised and re-raise unexpected warnings.
    If 'quiet' is True, only re-raise the unexpected warnings.
    """
    # Clear the warning registry of the calling module
    # in order to re-raise the warnings.
    frame = sys._getframe(2)
    registry = frame.f_globals.get('__warningregistry__')
    if registry:
        registry.clear()
    with warnings.catch_warnings(record=True) as w:
        # Set filter "always" to record all warnings.  Because
        # test_warnings swap the module, we need to look up in
        # the sys.modules dictionary.
        sys.modules['warnings'].simplefilter("always")
        yield WarningsRecorder(w)
    # Filter the recorded warnings
    reraise = [warning.message for warning in w]
    missing = []
    for msg, cat in filters:
        seen = False
        for exc in reraise[:]:
            message = str(exc)
            # Filter out the matching messages
            if (re.match(msg, message, re.I) and
                issubclass(exc.__class__, cat)):
                seen = True
                reraise.remove(exc)
        if not seen and not quiet:
            # This filter caught nothing
            missing.append((msg, cat.__name__))
    if reraise:
        raise AssertionError("unhandled warning %r" % reraise[0])
    if missing:
        raise AssertionError("filter (%r, %s) did not catch any warning" %
                             missing[0])


@contextlib.contextmanager
def check_warnings(*filters, **kwargs):
    """Context manager to silence warnings.

    Accept 2-tuples as positional arguments:
        ("message regexp", WarningCategory)

    Optional argument:
     - if 'quiet' is True, it does not fail if a filter catches nothing
        (default True without argument,
         default False if some filters are defined)

    Without argument, it defaults to:
        check_warnings(("", Warning), quiet=True)
    """
    quiet = kwargs.get('quiet')
    if not filters:
        filters = (("", Warning),)
        # Preserve backward compatibility
        if quiet is None:
            quiet = True
    return _filterwarnings(filters, quiet)


@contextlib.contextmanager
def check_py3k_warnings(*filters, **kwargs):
    """Context manager to silence py3k warnings.

    Accept 2-tuples as positional arguments:
        ("message regexp", WarningCategory)

    Optional argument:
     - if 'quiet' is True, it does not fail if a filter catches nothing
        (default False)

    Without argument, it defaults to:
        check_py3k_warnings(("", DeprecationWarning), quiet=False)
    """
    if sys.py3kwarning:
        if not filters:
            filters = (("", DeprecationWarning),)
    else:
        # It should not raise any py3k warning
        filters = ()
    return _filterwarnings(filters, kwargs.get('quiet'))


class CleanImport(object):
    """Context manager to force import to return a new module reference.

    This is useful for testing module-level behaviours, such as
    the emission of a DeprecationWarning on import.

    Use like this:

        with CleanImport("foo"):
            importlib.import_module("foo") # new reference
    """

    def __init__(self, *module_names):
        self.original_modules = sys.modules.copy()
        for module_name in module_names:
            if module_name in sys.modules:
                module = sys.modules[module_name]
                # It is possible that module_name is just an alias for
                # another module (e.g. stub for modules renamed in 3.x).
                # In that case, we also need delete the real module to clear
                # the import cache.
                if module.__name__ != module_name:
                    del sys.modules[module.__name__]
                del sys.modules[module_name]

    def __enter__(self):
        return self

    def __exit__(self, *ignore_exc):
        sys.modules.update(self.original_modules)


class EnvironmentVarGuard(UserDict.DictMixin):

    """Class to help protect the environment variable properly.  Can be used as
    a context manager."""

    def __init__(self):
        self._environ = os.environ
        self._changed = {}

    def __getitem__(self, envvar):
        return self._environ[envvar]

    def __setitem__(self, envvar, value):
        # Remember the initial value on the first access
        if envvar not in self._changed:
            self._changed[envvar] = self._environ.get(envvar)
        self._environ[envvar] = value

    def __delitem__(self, envvar):
        # Remember the initial value on the first access
        if envvar not in self._changed:
            self._changed[envvar] = self._environ.get(envvar)
        if envvar in self._environ:
            del self._environ[envvar]

    def keys(self):
        return self._environ.keys()

    def set(self, envvar, value):
        self[envvar] = value

    def unset(self, envvar):
        del self[envvar]

    def __enter__(self):
        return self

    def __exit__(self, *ignore_exc):
        for (k, v) in self._changed.items():
            if v is None:
                if k in self._environ:
                    del self._environ[k]
            else:
                self._environ[k] = v
        os.environ = self._environ


class DirsOnSysPath(object):
    """Context manager to temporarily add directories to sys.path.

    This makes a copy of sys.path, appends any directories given
    as positional arguments, then reverts sys.path to the copied
    settings when the context ends.

    Note that *all* sys.path modifications in the body of the
    context manager, including replacement of the object,
    will be reverted at the end of the block.
    """

    def __init__(self, *paths):
        self.original_value = sys.path[:]
        self.original_object = sys.path
        sys.path.extend(paths)

    def __enter__(self):
        return self

    def __exit__(self, *ignore_exc):
        sys.path = self.original_object
        sys.path[:] = self.original_value


class TransientResource(object):

    """Raise ResourceDenied if an exception is raised while the context manager
    is in effect that matches the specified exception and attributes."""

    def __init__(self, exc, **kwargs):
        self.exc = exc
        self.attrs = kwargs

    def __enter__(self):
        return self

    def __exit__(self, type_=None, value=None, traceback=None):
        """If type_ is a subclass of self.exc and value has attributes matching
        self.attrs, raise ResourceDenied.  Otherwise let the exception
        propagate (if any)."""
        if type_ is not None and issubclass(self.exc, type_):
            for attr, attr_value in self.attrs.iteritems():
                if not hasattr(value, attr):
                    break
                if getattr(value, attr) != attr_value:
                    break
            else:
                raise ResourceDenied("an optional resource is not available")


@contextlib.contextmanager
def transient_internet(resource_name, timeout=30.0, errnos=()):
    """Return a context manager that raises ResourceDenied when various issues
    with the Internet connection manifest themselves as exceptions."""
    default_errnos = [
        ('ECONNREFUSED', 111),
        ('ECONNRESET', 104),
        ('EHOSTUNREACH', 113),
        ('ENETUNREACH', 101),
        ('ETIMEDOUT', 110),
    ]
    default_gai_errnos = [
        ('EAI_AGAIN', -3),
        ('EAI_FAIL', -4),
        ('EAI_NONAME', -2),
        ('EAI_NODATA', -5),
    ]

    denied = ResourceDenied("Resource '%s' is not available" % resource_name)
    captured_errnos = errnos
    gai_errnos = []
    if not captured_errnos:
        captured_errnos = [getattr(errno, name, num)
                           for (name, num) in default_errnos]
        gai_errnos = [getattr(socket, name, num)
                      for (name, num) in default_gai_errnos]

    def filter_error(err):
        n = getattr(err, 'errno', None)
        if (isinstance(err, socket.timeout) or
            (isinstance(err, socket.gaierror) and n in gai_errnos) or
            n in captured_errnos):
            if not verbose:
                sys.stderr.write(denied.args[0] + "\n")
            raise denied

    old_timeout = socket.getdefaulttimeout()
    try:
        if timeout is not None:
            socket.setdefaulttimeout(timeout)
        yield
    except IOError as err:
        # urllib can wrap original socket errors multiple times (!), we must
        # unwrap to get at the original error.
        while True:
            a = err.args
            if len(a) >= 1 and isinstance(a[0], IOError):
                err = a[0]
            # The error can also be wrapped as args[1]:
            #    except socket.error as msg:
            #        raise IOError('socket error', msg).with_traceback(sys.exc_info()[2])
            elif len(a) >= 2 and isinstance(a[1], IOError):
                err = a[1]
            else:
                break
        filter_error(err)
        raise
    # XXX should we catch generic exceptions and look for their
    # __cause__ or __context__?
    finally:
        socket.setdefaulttimeout(old_timeout)


@contextlib.contextmanager
def captured_output(stream_name):
    """Return a context manager used by captured_stdout and captured_stdin
    that temporarily replaces the sys stream *stream_name* with a StringIO."""
    import StringIO
    orig_stdout = getattr(sys, stream_name)
    setattr(sys, stream_name, StringIO.StringIO())
    try:
        yield getattr(sys, stream_name)
    finally:
        setattr(sys, stream_name, orig_stdout)

def captured_stdout():
    """Capture the output of sys.stdout:

       with captured_stdout() as s:
           print "hello"
       self.assertEqual(s.getvalue(), "hello")
    """
    return captured_output("stdout")

def captured_stderr():
    return captured_output("stderr")

def captured_stdin():
    return captured_output("stdin")

def gc_collect():
    """Force as many objects as possible to be collected.

    In non-CPython implementations of Python, this is needed because timely
    deallocation is not guaranteed by the garbage collector.  (Even in CPython
    this can be the case in case of reference cycles.)  This means that __del__
    methods may be called later than expected and weakrefs may remain alive for
    longer than expected.  This function tries its best to force all garbage
    objects to disappear.
    """
    gc.collect()
    if is_jython:
        time.sleep(0.1)
    gc.collect()
    gc.collect()


#=======================================================================
# Decorator for running a function in a different locale, correctly resetting
# it afterwards.

def run_with_locale(catstr, *locales):
    def decorator(func):
        def inner(*args, **kwds):
            try:
                import locale
                category = getattr(locale, catstr)
                orig_locale = locale.setlocale(category)
            except AttributeError:
                # if the test author gives us an invalid category string
                raise
            except:
                # cannot retrieve original locale, so do nothing
                locale = orig_locale = None
            else:
                for loc in locales:
                    try:
                        locale.setlocale(category, loc)
                        break
                    except:
                        pass

            # now run the function, resetting the locale on exceptions
            try:
                return func(*args, **kwds)
            finally:
                if locale and orig_locale:
                    locale.setlocale(category, orig_locale)
        inner.func_name = func.func_name
        inner.__doc__ = func.__doc__
        return inner
    return decorator

#=======================================================================
# Big-memory-test support. Separate from 'resources' because memory use should be configurable.

# Some handy shorthands. Note that these are used for byte-limits as well
# as size-limits, in the various bigmem tests
_1M = 1024*1024
_1G = 1024 * _1M
_2G = 2 * _1G
_4G = 4 * _1G

MAX_Py_ssize_t = sys.maxsize

def set_memlimit(limit):
    global max_memuse
    global real_max_memuse
    sizes = {
        'k': 1024,
        'm': _1M,
        'g': _1G,
        't': 1024*_1G,
    }
    m = re.match(r'(\d+(\.\d+)?) (K|M|G|T)b?$', limit,
                 re.IGNORECASE | re.VERBOSE)
    if m is None:
        raise ValueError('Invalid memory limit %r' % (limit,))
    memlimit = int(float(m.group(1)) * sizes[m.group(3).lower()])
    real_max_memuse = memlimit
    if memlimit > MAX_Py_ssize_t:
        memlimit = MAX_Py_ssize_t
    if memlimit < _2G - 1:
        raise ValueError('Memory limit %r too low to be useful' % (limit,))
    max_memuse = memlimit

def bigmemtest(minsize, memuse, overhead=5*_1M):
    """Decorator for bigmem tests.

    'minsize' is the minimum useful size for the test (in arbitrary,
    test-interpreted units.) 'memuse' is the number of 'bytes per size' for
    the test, or a good estimate of it. 'overhead' specifies fixed overhead,
    independent of the testsize, and defaults to 5Mb.

    The decorator tries to guess a good value for 'size' and passes it to
    the decorated test function. If minsize * memuse is more than the
    allowed memory use (as defined by max_memuse), the test is skipped.
    Otherwise, minsize is adjusted upward to use up to max_memuse.
    """
    def decorator(f):
        def wrapper(self):
            if not max_memuse:
                # If max_memuse is 0 (the default),
                # we still want to run the tests with size set to a few kb,
                # to make sure they work. We still want to avoid using
                # too much memory, though, but we do that noisily.
                maxsize = 5147
                self.assertFalse(maxsize * memuse + overhead > 20 * _1M)
            else:
                maxsize = int((max_memuse - overhead) / memuse)
                if maxsize < minsize:
                    # Really ought to print 'test skipped' or something
                    if verbose:
                        sys.stderr.write("Skipping %s because of memory "
                                         "constraint\n" % (f.__name__,))
                    return
                # Try to keep some breathing room in memory use
                maxsize = max(maxsize - 50 * _1M, minsize)
            return f(self, maxsize)
        wrapper.minsize = minsize
        wrapper.memuse = memuse
        wrapper.overhead = overhead
        return wrapper
    return decorator

def precisionbigmemtest(size, memuse, overhead=5*_1M):
    def decorator(f):
        def wrapper(self):
            if not real_max_memuse:
                maxsize = 5147
            else:
                maxsize = size

                if real_max_memuse and real_max_memuse < maxsize * memuse:
                    if verbose:
                        sys.stderr.write("Skipping %s because of memory "
                                         "constraint\n" % (f.__name__,))
                    return

            return f(self, maxsize)
        wrapper.size = size
        wrapper.memuse = memuse
        wrapper.overhead = overhead
        return wrapper
    return decorator

def bigaddrspacetest(f):
    """Decorator for tests that fill the address space."""
    def wrapper(self):
        if max_memuse < MAX_Py_ssize_t:
            if verbose:
                sys.stderr.write("Skipping %s because of memory "
                                 "constraint\n" % (f.__name__,))
        else:
            return f(self)
    return wrapper

#=======================================================================
# unittest integration.

class BasicTestRunner:
    def run(self, test):
        result = unittest.TestResult()
        test(result)
        return result

def _id(obj):
    return obj

def requires_resource(resource):
    if is_resource_enabled(resource):
        return _id
    else:
        return unittest.skip("resource {0!r} is not enabled".format(resource))

def cpython_only(test):
    """
    Decorator for tests only applicable on CPython.
    """
    return impl_detail(cpython=True)(test)

def impl_detail(msg=None, **guards):
    if check_impl_detail(**guards):
        return _id
    if msg is None:
        guardnames, default = _parse_guards(guards)
        if default:
            msg = "implementation detail not available on {0}"
        else:
            msg = "implementation detail specific to {0}"
        guardnames = sorted(guardnames.keys())
        msg = msg.format(' or '.join(guardnames))
    return unittest.skip(msg)

def _parse_guards(guards):
    # Returns a tuple ({platform_name: run_me}, default_value)
    if not guards:
        return ({'cpython': True}, False)
    is_true = guards.values()[0]
    assert guards.values() == [is_true] * len(guards)   # all True or all False
    return (guards, not is_true)

# Use the following check to guard CPython's implementation-specific tests --
# or to run them only on the implementation(s) guarded by the arguments.
def check_impl_detail(**guards):
    """This function returns True or False depending on the host platform.
       Examples:
          if check_impl_detail():               # only on CPython (default)
          if check_impl_detail(jython=True):    # only on Jython
          if check_impl_detail(cpython=False):  # everywhere except on CPython
    """
    guards, default = _parse_guards(guards)
    return guards.get(platform.python_implementation().lower(), default)



def _run_suite(suite):
    """Run tests from a unittest.TestSuite-derived class."""
    if verbose:
        runner = unittest.TextTestRunner(sys.stdout, verbosity=2)
    else:
        runner = BasicTestRunner()

    result = runner.run(suite)
    if not result.wasSuccessful():
        if len(result.errors) == 1 and not result.failures:
            err = result.errors[0][1]
        elif len(result.failures) == 1 and not result.errors:
            err = result.failures[0][1]
        else:
            err = "multiple errors occurred"
            if not verbose:
                err += "; run in verbose mode for details"
        raise TestFailed(err)


def run_unittest(*classes):
    """Run tests from unittest.TestCase-derived classes."""
    valid_types = (unittest.TestSuite, unittest.TestCase)
    suite = unittest.TestSuite()
    for cls in classes:
        if isinstance(cls, str):
            if cls in sys.modules:
                suite.addTest(unittest.findTestCases(sys.modules[cls]))
            else:
                raise ValueError("str arguments must be keys in sys.modules")
        elif isinstance(cls, valid_types):
            suite.addTest(cls)
        else:
            suite.addTest(unittest.makeSuite(cls))
    _run_suite(suite)


#=======================================================================
# doctest driver.

def run_doctest(module, verbosity=None):
    """Run doctest on the given module.  Return (#failures, #tests).

    If optional argument verbosity is not specified (or is None), pass
    test_support's belief about verbosity on to doctest.  Else doctest's
    usual behavior is used (it searches sys.argv for -v).
    """

    import doctest

    if verbosity is None:
        verbosity = verbose
    else:
        verbosity = None

    # Direct doctest output (normally just errors) to real stdout; doctest
    # output shouldn't be compared by regrtest.
    save_stdout = sys.stdout
    sys.stdout = get_original_stdout()
    try:
        f, t = doctest.testmod(module, verbose=verbosity)
        if f:
            raise TestFailed("%d of %d doctests failed" % (f, t))
    finally:
        sys.stdout = save_stdout
    if verbose:
        print 'doctest (%s) ... %d tests with zero failures' % (module.__name__, t)
    return f, t

#=======================================================================
# Threading support to prevent reporting refleaks when running regrtest.py -R

# NOTE: we use thread._count() rather than threading.enumerate() (or the
# moral equivalent thereof) because a threading.Thread object is still alive
# until its __bootstrap() method has returned, even after it has been
# unregistered from the threading module.
# thread._count(), on the other hand, only gets decremented *after* the
# __bootstrap() method has returned, which gives us reliable reference counts
# at the end of a test run.

def threading_setup():
    if thread:
        return thread._count(),
    else:
        return 1,

def threading_cleanup(nb_threads):
    if not thread:
        return

    _MAX_COUNT = 10
    for count in range(_MAX_COUNT):
        n = thread._count()
        if n == nb_threads:
            break
        time.sleep(0.1)
    # XXX print a warning in case of failure?

def reap_threads(func):
    """Use this function when threads are being used.  This will
    ensure that the threads are cleaned up even when the test fails.
    If threading is unavailable this function does nothing.
    """
    if not thread:
        return func

    @functools.wraps(func)
    def decorator(*args):
        key = threading_setup()
        try:
            return func(*args)
        finally:
            threading_cleanup(*key)
    return decorator

def reap_children():
    """Use this function at the end of test_main() whenever sub-processes
    are started.  This will help ensure that no extra children (zombies)
    stick around to hog resources and create problems when looking
    for refleaks.
    """

    # Reap all our dead child processes so we don't leave zombies around.
    # These hog resources and might be causing some of the buildbots to die.
    if hasattr(os, 'waitpid'):
        any_process = -1
        while True:
            try:
                # This will raise an exception on Windows.  That's ok.
                pid, status = os.waitpid(any_process, os.WNOHANG)
                if pid == 0:
                    break
            except:
                break

<<<<<<< HEAD
def py3k_bytes(b):
    """Emulate the py3k bytes() constructor.

    NOTE: This is only a best effort function.
    """
    try:
        # memoryview?
        return b.tobytes()
    except AttributeError:
        try:
            # iterable of ints?
            return b"".join(chr(x) for x in b)
        except TypeError:
            return bytes(b)

def args_from_interpreter_flags():
    """Return a list of command-line arguments reproducing the current
    settings in sys.flags."""
    flag_opt_map = {
        'bytes_warning': 'b',
        'dont_write_bytecode': 'B',
        'ignore_environment': 'E',
        'no_user_site': 's',
        'no_site': 'S',
        'optimize': 'O',
        'py3k_warning': '3',
        'verbose': 'v',
    }
    args = []
    for flag, opt in flag_opt_map.items():
        v = getattr(sys.flags, flag)
        if v > 0:
            args.append('-' + opt * v)
    return args

=======
>>>>>>> b19fb246
def strip_python_stderr(stderr):
    """Strip the stderr of a Python process from potential debug output
    emitted by the interpreter.

    This will typically be run on the result of the communicate() method
    of a subprocess.Popen object.
    """
    stderr = re.sub(br"\[\d+ refs\]\r?\n?$", b"", stderr).strip()
    return stderr<|MERGE_RESOLUTION|>--- conflicted
+++ resolved
@@ -34,14 +34,10 @@
            "captured_stdout", "TransientResource", "transient_internet",
            "run_with_locale", "set_memlimit", "bigmemtest", "bigaddrspacetest",
            "BasicTestRunner", "run_unittest", "run_doctest", "threading_setup",
-<<<<<<< HEAD
            "threading_cleanup", "reap_children", "cpython_only",
            "check_impl_detail", "get_attribute", "py3k_bytes",
-           "import_fresh_module"]
-
-=======
-           "threading_cleanup", "reap_children", "strip_python_stderr"]
->>>>>>> b19fb246
+           "import_fresh_module", "threading_cleanup", "reap_children",
+           "strip_python_stderr"]
 
 class Error(Exception):
     """Base class for regression test exceptions."""
@@ -1196,7 +1192,6 @@
             except:
                 break
 
-<<<<<<< HEAD
 def py3k_bytes(b):
     """Emulate the py3k bytes() constructor.
 
@@ -1232,8 +1227,6 @@
             args.append('-' + opt * v)
     return args
 
-=======
->>>>>>> b19fb246
 def strip_python_stderr(stderr):
     """Strip the stderr of a Python process from potential debug output
     emitted by the interpreter.
